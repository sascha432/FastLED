#ifndef __INC_COLORUTILS_H
#define __INC_COLORUTILS_H

#ifdef ARDUINO
#include <avr/pgmspace.h>
#endif

#include "pixeltypes.h"

<<<<<<< HEAD
FASTLED_NAMESPACE_BEGIN
=======
///@defgroup Colorutils Color utility functions
///A variety of functions for working with color, palletes, and leds
///@{
>>>>>>> c0c8f765

/// fill_solid -   fill a range of LEDs with a solid color
///                Example: fill_solid( leds, NUM_LEDS, CRGB(50,0,200));
void fill_solid( struct CRGB * leds, int numToFill,
                 const struct CRGB& color);

/// fill_solid -   fill a range of LEDs with a solid color
///                Example: fill_solid( leds, NUM_LEDS, CRGB(50,0,200));
void fill_solid( struct CHSV* targetArray, int numToFill,
				 const struct CHSV& hsvColor);
<<<<<<< HEAD

=======
>>>>>>> c0c8f765


/// fill_rainbow - fill a range of LEDs with a rainbow of colors, at
///                full saturation and full value (brightness)
void fill_rainbow( struct CRGB * pFirstLED, int numToFill,
                   uint8_t initialhue,
                   uint8_t deltahue = 5);

<<<<<<< HEAD
=======
/// fill_rainbow - fill a range of LEDs with a rainbow of colors, at
///                full saturation and full value (brightness)
>>>>>>> c0c8f765
void fill_rainbow( struct CHSV * targetArray, int numToFill,
                   uint8_t initialhue,
                   uint8_t deltahue = 5);


<<<<<<< HEAD
// fill_gradient - fill an array of colors with a smooth HSV gradient
//                 between two specified HSV colors.
//                 Since 'hue' is a value around a color wheel,
//                 there are always two ways to sweep from one hue
//                 to another.
//                 This function lets you specify which way you want
//                 the hue gradient to sweep around the color wheel:
//                   FORWARD_HUES: hue always goes clockwise
//                   BACKWARD_HUES: hue always goes counter-clockwise
//                   SHORTEST_HUES: hue goes whichever way is shortest
//                   LONGEST_HUES: hue goes whichever way is longest
//                 The default is SHORTEST_HUES, as this is nearly
//                 always what is wanted.
//
// fill_gradient can write the gradient colors EITHER
//     (1) into an array of CRGBs (e.g., into leds[] array, or an RGB Palette)
//   OR
//     (2) into an array of CHSVs (e.g. an HSV Palette).
//
//   In the case of writing into a CRGB array, the gradient is
//   computed in HSV space, and then HSV values are converted to RGB
//   as they're written into the RGB array.

=======
>>>>>>> c0c8f765
typedef enum { FORWARD_HUES, BACKWARD_HUES, SHORTEST_HUES, LONGEST_HUES } TGradientDirectionCode;



#define saccum87 int16_t

/// fill_gradient - fill an array of colors with a smooth HSV gradient
///                 between two specified HSV colors.
///                 Since 'hue' is a value around a color wheel,
///                 there are always two ways to sweep from one hue
///                 to another.
///                 This function lets you specify which way you want
///                 the hue gradient to sweep around the color wheel:
///                   FORWARD_HUES: hue always goes clockwise
///                   BACKWARD_HUES: hue always goes counter-clockwise
///                   SHORTEST_HUES: hue goes whichever way is shortest
///                   LONGEST_HUES: hue goes whichever way is longest
///                 The default is SHORTEST_HUES, as this is nearly
///                 always what is wanted.
///
/// fill_gradient can write the gradient colors EITHER
///     (1) into an array of CRGBs (e.g., into leds[] array, or an RGB Palette)
///   OR
///     (2) into an array of CHSVs (e.g. an HSV Palette).
///
///   In the case of writing into a CRGB array, the gradient is
///   computed in HSV space, and then HSV values are converted to RGB
///   as they're written into the RGB array.
template <typename T>
void fill_gradient( T* targetArray,
                    uint16_t startpos, CHSV startcolor,
                    uint16_t endpos,   CHSV endcolor,
                    TGradientDirectionCode directionCode  = SHORTEST_HUES )
{
    // if the points are in the wrong order, straighten them
    if( endpos < startpos ) {
        uint16_t t = endpos;
        CHSV tc = endcolor;
        startpos = t;
        startcolor = tc;
        endcolor = startcolor;
        endpos = startpos;
    }

    // If we're fading toward black (val=0) or white (sat=0),
    // then set the endhue to the starthue.
    // This lets us ramp smoothly to black or white, regardless
    // of what 'hue' was set in the endcolor (since it doesn't matter)
    if( endcolor.value == 0 || endcolor.saturation == 0) {
        endcolor.hue = startcolor.hue;
    }

    // Similarly, if we're fading in from black (val=0) or white (sat=0)
    // then set the starthue to the endhue.
    // This lets us ramp smoothly up from black or white, regardless
    // of what 'hue' was set in the startcolor (since it doesn't matter)
    if( startcolor.value == 0 || startcolor.saturation == 0) {
        startcolor.hue = endcolor.hue;
    }

    saccum87 huedistance87;
    saccum87 satdistance87;
    saccum87 valdistance87;

    satdistance87 = (endcolor.sat - startcolor.sat) << 7;
    valdistance87 = (endcolor.val - startcolor.val) << 7;

    uint8_t huedelta8 = endcolor.hue - startcolor.hue;

    if( directionCode == SHORTEST_HUES ) {
        directionCode = FORWARD_HUES;
        if( huedelta8 > 127) {
            directionCode = BACKWARD_HUES;
        }
    }

    if( directionCode == LONGEST_HUES ) {
        directionCode = FORWARD_HUES;
        if( huedelta8 < 128) {
            directionCode = BACKWARD_HUES;
        }
    }

    if( directionCode == FORWARD_HUES) {
        huedistance87 = huedelta8 << 7;
    }
    else /* directionCode == BACKWARD_HUES */
    {
        huedistance87 = (uint8_t)(256 - huedelta8) << 7;
        huedistance87 = -huedistance87;
    }

    uint16_t pixeldistance = endpos - startpos;
    int16_t divisor = pixeldistance ? pixeldistance : 1;

    saccum87 huedelta87 = huedistance87 / divisor;
    saccum87 satdelta87 = satdistance87 / divisor;
    saccum87 valdelta87 = valdistance87 / divisor;

    huedelta87 *= 2;
    satdelta87 *= 2;
    valdelta87 *= 2;

    accum88 hue88 = startcolor.hue << 8;
    accum88 sat88 = startcolor.sat << 8;
    accum88 val88 = startcolor.val << 8;
    for( uint16_t i = startpos; i <= endpos; i++) {
        targetArray[i] = CHSV( hue88 >> 8, sat88 >> 8, val88 >> 8);
        hue88 += huedelta87;
        sat88 += satdelta87;
        val88 += valdelta87;
    }
}


// Convenience functions to fill an array of colors with a
// two-color, three-color, or four-color gradient
template <typename T>
void fill_gradient( T* targetArray, uint16_t numLeds, const CHSV& c1, const CHSV& c2,
					TGradientDirectionCode directionCode = SHORTEST_HUES )
{
    uint16_t last = numLeds - 1;
    fill_gradient( targetArray, 0, c1, last, c2, directionCode);
}

template <typename T>
void fill_gradient( T* targetArray, uint16_t numLeds,
					const CHSV& c1, const CHSV& c2, const CHSV& c3,
					TGradientDirectionCode directionCode = SHORTEST_HUES )
{
    uint16_t half = (numLeds / 2);
    uint16_t last = numLeds - 1;
    fill_gradient( targetArray,    0, c1, half, c2, directionCode);
    fill_gradient( targetArray, half, c2, last, c3, directionCode);
}

template <typename T>
void fill_gradient( T* targetArray, uint16_t numLeds,
					const CHSV& c1, const CHSV& c2, const CHSV& c3, const CHSV& c4,
					TGradientDirectionCode directionCode = SHORTEST_HUES )
{
    uint16_t onethird = (numLeds / 3);
    uint16_t twothirds = ((numLeds * 2) / 3);
    uint16_t last = numLeds - 1;
    fill_gradient( targetArray,         0, c1,  onethird, c2, directionCode);
    fill_gradient( targetArray,  onethird, c2, twothirds, c3, directionCode);
    fill_gradient( targetArray, twothirds, c3,      last, c4, directionCode);
}

// convenience synonym
#define fill_gradient_HSV fill_gradient


// fill_gradient_RGB - fill a range of LEDs with a smooth RGB gradient
//                     between two specified RGB colors.
//                     Unlike HSV, there is no 'color wheel' in RGB space,
//                     and therefore there's only one 'direction' for the
//                     gradient to go, and no 'direction code' is needed.
void fill_gradient_RGB( CRGB* leds,
                       uint16_t startpos, CRGB startcolor,
                       uint16_t endpos,   CRGB endcolor );
void fill_gradient_RGB( CRGB* leds, uint16_t numLeds, const CRGB& c1, const CRGB& c2);
void fill_gradient_RGB( CRGB* leds, uint16_t numLeds, const CRGB& c1, const CRGB& c2, const CRGB& c3);
void fill_gradient_RGB( CRGB* leds, uint16_t numLeds, const CRGB& c1, const CRGB& c2, const CRGB& c3, const CRGB& c4);


// fadeLightBy and fade_video - reduce the brightness of an array
//                              of pixels all at once.  Guaranteed
//                              to never fade all the way to black.
//                              (The two names are synonyms.)
void fadeLightBy(   CRGB* leds, uint16_t num_leds, uint8_t fadeBy);
void fade_video(    CRGB* leds, uint16_t num_leds, uint8_t fadeBy);

// nscale8_video - scale down the brightness of an array of pixels
//                 all at once.  Guaranteed to never scale a pixel
//                 all the way down to black, unless 'scale' is zero.
void nscale8_video( CRGB* leds, uint16_t num_leds, uint8_t scale);

// fadeToBlackBy and fade_raw - reduce the brightness of an array
//                              of pixels all at once.  These
//                              functions will eventually fade all
//                              the way to black.
//                              (The two names are synonyms.)
void fadeToBlackBy( CRGB* leds, uint16_t num_leds, uint8_t fadeBy);
void fade_raw(      CRGB* leds, uint16_t num_leds, uint8_t fadeBy);

// nscale8 - scale down the brightness of an array of pixels
//           all at once.  This function can scale pixels all the
//           way down to black even if 'scale' is not zero.
void nscale8(       CRGB* leds, uint16_t num_leds, uint8_t scale);

// fadeUsingColor - scale down the brightness of an array of pixels,
//                  as though it were seen through a transparent
//                  filter with the specified color.
//                  For example, if the colormask is
//                    CRGB( 200, 100, 50)
//                  then the pixels' red will be faded to 200/256ths,
//                  their green to 100/256ths, and their blue to 50/256ths.
//                  This particular example give a 'hot fade' look,
//                  with white fading to yellow, then red, then black.
//                  You can also use colormasks like CRGB::Blue to
//                  zero out the red and green elements, leaving blue
//                  (largely) the same.
void fadeUsingColor( CRGB* leds, uint16_t numLeds, const CRGB& colormask);


// Pixel blending
//
// blend - computes a new color blended some fraction of the way
//         between two other colors.
CRGB  blend( const CRGB& p1, const CRGB& p2, fract8 amountOfP2 );

CHSV  blend( const CHSV& p1, const CHSV& p2, fract8 amountOfP2,
            TGradientDirectionCode directionCode = SHORTEST_HUES );

// blend - computes a new color blended array of colors, each
//         a given fraction of the way between corresponding
//         elements of two source arrays of colors.
//         Useful for blending palettes.
CRGB* blend( const CRGB* src1, const CRGB* src2, CRGB* dest,
             uint16_t count, fract8 amountOfsrc2 );

CHSV* blend( const CHSV* src1, const CHSV* src2, CHSV* dest,
            uint16_t count, fract8 amountOfsrc2,
            TGradientDirectionCode directionCode = SHORTEST_HUES );

// nblend - destructively modifies one color, blending
//          in a given fraction of an overlay color
CRGB& nblend( CRGB& existing, const CRGB& overlay, fract8 amountOfOverlay );

CHSV& nblend( CHSV& existing, const CHSV& overlay, fract8 amountOfOverlay,
             TGradientDirectionCode directionCode = SHORTEST_HUES );

// nblend - destructively blends a given fraction of
//          a new color array into an existing color array
void  nblend( CRGB* existing, CRGB* overlay, uint16_t count, fract8 amountOfOverlay);

void  nblend( CHSV* existing, CHSV* overlay, uint16_t count, fract8 amountOfOverlay,
             TGradientDirectionCode directionCode = SHORTEST_HUES);


// blur1d: one-dimensional blur filter. Spreads light to 2 line neighbors.
// blur2d: two-dimensional blur filter. Spreads light to 8 XY neighbors.
//
//           0 = no spread at all
//          64 = moderate spreading
//         172 = maximum smooth, even spreading
//
//         173..255 = wider spreading, but increasing flicker
//
//         Total light is NOT entirely conserved, so many repeated
//         calls to 'blur' will also result in the light fading,
//         eventually all the way to black; this is by design so that
//         it can be used to (slowly) clear the LEDs to black.
void blur1d( CRGB* leds, uint16_t numLeds, fract8 blur_amount);
void blur2d( CRGB* leds, uint8_t width, uint8_t height, fract8 blur_amount);

// blurRows: perform a blur1d on every row of a rectangular matrix
void blurRows( CRGB* leds, uint8_t width, uint8_t height, fract8 blur_amount);
// blurColumns: perform a blur1d on each column of a rectangular matrix
void blurColumns(CRGB* leds, uint8_t width, uint8_t height, fract8 blur_amount);


// CRGB HeatColor( uint8_t temperature)
//
// Approximates a 'black body radiation' spectrum for
// a given 'heat' level.  This is useful for animations of 'fire'.
// Heat is specified as an arbitrary scale from 0 (cool) to 255 (hot).
// This is NOT a chromatically correct 'black body radiation'
// spectrum, but it's surprisingly close, and it's fast and small.
CRGB HeatColor( uint8_t temperature);


// Palettes
//
// RGB Palettes map an 8-bit value (0..255) to an RGB color.
//
// You can create any color palette you wish; a couple of starters
// are provided: Forest, Clouds, Lava, Ocean, Rainbow, and Rainbow Stripes.
//
// Palettes come in the traditional 256-entry variety, which take
// up 768 bytes of RAM, and lightweight 16-entry varieties.  The 16-entry
// variety automatically interpolates between its entries to produce
// a full 256-element color map, but at a cost of only 48 bytes or RAM.
//
// Basic operation is like this: (example shows the 16-entry variety)
// 1. Declare your palette storage:
//    CRGBPalette16 myPalette;
//
// 2. Fill myPalette with your own 16 colors, or with a preset color scheme.
//    You can specify your 16 colors a variety of ways:
//      CRGBPalette16 myPalette(
//          CRGB::Black,
//          CRGB::Black,
//          CRGB::Red,
//          CRGB::Yellow,
//          CRGB::Green,
//          CRGB::Blue,
//          CRGB::Purple,
//          CRGB::Black,
//
//          0x100000,
//          0x200000,
//          0x400000,
//          0x800000,
//
//          CHSV( 30,255,255),
//          CHSV( 50,255,255),
//          CHSV( 70,255,255),
//          CHSV( 90,255,255)
//      );
//
//    Or you can initiaize your palette with a preset color scheme:
//      myPalette = RainbowStripesColors_p;
//
// 3. Any time you want to set a pixel to a color from your palette, use
//    "ColorFromPalette(...)" as shown:
//
//      uint8_t index = /* any value 0..255 */;
//      leds[i] = ColorFromPalette( myPalette, index);
//
//    Even though your palette has only 16 explicily defined entries, you
//    can use an 'index' from 0..255.  The 16 explicit palette entries will
//    be spread evenly across the 0..255 range, and the intermedate values
//    will be RGB-interpolated between adjacent explicit entries.
//
//    It's easier to use than it sounds.
//

class CRGBPalette16;
class CRGBPalette256;
class CHSVPalette16;
class CHSVPalette256;
typedef uint32_t TProgmemRGBPalette16[16];
typedef uint32_t TProgmemHSVPalette16[16];
#define TProgmemPalette16 TProgmemRGBPalette16

// Convert a 16-entry palette to a 256-entry palette
void UpscalePalette(const struct CRGBPalette16& srcpal16, struct CRGBPalette256& destpal256);
void UpscalePalette(const struct CHSVPalette16& srcpal16, struct CHSVPalette256& destpal256);

class CHSVPalette16 {
public:
    CHSV entries[16];
    CHSVPalette16() {};
    CHSVPalette16( const CHSV& c00,const CHSV& c01,const CHSV& c02,const CHSV& c03,
                    const CHSV& c04,const CHSV& c05,const CHSV& c06,const CHSV& c07,
                    const CHSV& c08,const CHSV& c09,const CHSV& c10,const CHSV& c11,
                    const CHSV& c12,const CHSV& c13,const CHSV& c14,const CHSV& c15 )
    {
        entries[0]=c00; entries[1]=c01; entries[2]=c02; entries[3]=c03;
        entries[4]=c04; entries[5]=c05; entries[6]=c06; entries[7]=c07;
        entries[8]=c08; entries[9]=c09; entries[10]=c10; entries[11]=c11;
        entries[12]=c12; entries[13]=c13; entries[14]=c14; entries[15]=c15;
    };

    CHSVPalette16( const CHSVPalette16& rhs)
    {
        memmove8( &(entries[0]), &(rhs.entries[0]), sizeof( entries));
    }
    CHSVPalette16& operator=( const CHSVPalette16& rhs)
    {
        memmove8( &(entries[0]), &(rhs.entries[0]), sizeof( entries));
        return *this;
    }

    CHSVPalette16( const TProgmemHSVPalette16& rhs)
    {
        for( uint8_t i = 0; i < 16; i++) {
            CRGB xyz   =  pgm_read_dword_near( rhs + i);
            entries[i].hue = xyz.red;
            entries[i].sat = xyz.green;
            entries[i].val = xyz.blue;
        }
    }
    CHSVPalette16& operator=( const TProgmemHSVPalette16& rhs)
    {
        for( uint8_t i = 0; i < 16; i++) {
            CRGB xyz   =  pgm_read_dword_near( rhs + i);
            entries[i].hue = xyz.red;
            entries[i].sat = xyz.green;
            entries[i].val = xyz.blue;
        }
        return *this;
    }

    inline CHSV& operator[] (uint8_t x) __attribute__((always_inline))
    {
        return entries[x];
    }
    inline const CHSV& operator[] (uint8_t x) const __attribute__((always_inline))
    {
        return entries[x];
    }

    inline CHSV& operator[] (int x) __attribute__((always_inline))
    {
        return entries[(uint8_t)x];
    }
    inline const CHSV& operator[] (int x) const __attribute__((always_inline))
    {
        return entries[(uint8_t)x];
    }

    operator CHSV*()
    {
        return &(entries[0]);
    }

    CHSVPalette16( const CHSV& c1)
    {
        fill_solid( &(entries[0]), 16, c1);
    }
    CHSVPalette16( const CHSV& c1, const CHSV& c2)
    {
        fill_gradient( &(entries[0]), 16, c1, c2);
    }
    CHSVPalette16( const CHSV& c1, const CHSV& c2, const CHSV& c3)
    {
        fill_gradient( &(entries[0]), 16, c1, c2, c3);
    }
    CHSVPalette16( const CHSV& c1, const CHSV& c2, const CHSV& c3, const CHSV& c4)
    {
        fill_gradient( &(entries[0]), 16, c1, c2, c3, c4);
    }

};

class CHSVPalette256 {
public:
    CHSV entries[256];
    CHSVPalette256() {};
    CHSVPalette256( const CHSV& c00,const CHSV& c01,const CHSV& c02,const CHSV& c03,
                  const CHSV& c04,const CHSV& c05,const CHSV& c06,const CHSV& c07,
                  const CHSV& c08,const CHSV& c09,const CHSV& c10,const CHSV& c11,
                  const CHSV& c12,const CHSV& c13,const CHSV& c14,const CHSV& c15 )
    {
        CHSVPalette16 p16(c00,c01,c02,c03,c04,c05,c06,c07,
                          c08,c09,c10,c11,c12,c13,c14,c15);
        *this = p16;
    };

    CHSVPalette256( const CHSVPalette256& rhs)
    {
        memmove8( &(entries[0]), &(rhs.entries[0]), sizeof( entries));
    }
    CHSVPalette256& operator=( const CHSVPalette256& rhs)
    {
        memmove8( &(entries[0]), &(rhs.entries[0]), sizeof( entries));
        return *this;
    }

    CHSVPalette256( const CHSVPalette16& rhs16)
    {
        UpscalePalette( rhs16, *this);
    }
    CHSVPalette256& operator=( const CHSVPalette16& rhs16)
    {
        UpscalePalette( rhs16, *this);
        return *this;
    }

    CHSVPalette256( const TProgmemRGBPalette16& rhs)
    {
        CHSVPalette16 p16(rhs);
        *this = p16;
    }
    CHSVPalette256& operator=( const TProgmemRGBPalette16& rhs)
    {
        CHSVPalette16 p16(rhs);
        *this = p16;
        return *this;
    }

    inline CHSV& operator[] (uint8_t x) __attribute__((always_inline))
    {
        return entries[x];
    }
    inline const CHSV& operator[] (uint8_t x) const __attribute__((always_inline))
    {
        return entries[x];
    }

    inline CHSV& operator[] (int x) __attribute__((always_inline))
    {
        return entries[(uint8_t)x];
    }
    inline const CHSV& operator[] (int x) const __attribute__((always_inline))
    {
        return entries[(uint8_t)x];
    }

    operator CHSV*()
    {
        return &(entries[0]);
    }

    CHSVPalette256( const CHSV& c1)
    {
      fill_solid( &(entries[0]), 256, c1);
    }
    CHSVPalette256( const CHSV& c1, const CHSV& c2)
    {
        fill_gradient( &(entries[0]), 256, c1, c2);
    }
    CHSVPalette256( const CHSV& c1, const CHSV& c2, const CHSV& c3)
    {
        fill_gradient( &(entries[0]), 256, c1, c2, c3);
    }
    CHSVPalette256( const CHSV& c1, const CHSV& c2, const CHSV& c3, const CHSV& c4)
    {
        fill_gradient( &(entries[0]), 256, c1, c2, c3, c4);
    }
};

class CRGBPalette16 {
public:
    CRGB entries[16];
    CRGBPalette16() {};
    CRGBPalette16( const CRGB& c00,const CRGB& c01,const CRGB& c02,const CRGB& c03,
                    const CRGB& c04,const CRGB& c05,const CRGB& c06,const CRGB& c07,
                    const CRGB& c08,const CRGB& c09,const CRGB& c10,const CRGB& c11,
                    const CRGB& c12,const CRGB& c13,const CRGB& c14,const CRGB& c15 )
    {
        entries[0]=c00; entries[1]=c01; entries[2]=c02; entries[3]=c03;
        entries[4]=c04; entries[5]=c05; entries[6]=c06; entries[7]=c07;
        entries[8]=c08; entries[9]=c09; entries[10]=c10; entries[11]=c11;
        entries[12]=c12; entries[13]=c13; entries[14]=c14; entries[15]=c15;
    };

    CRGBPalette16( const CRGBPalette16& rhs)
    {
        memmove8( &(entries[0]), &(rhs.entries[0]), sizeof( entries));
    }
    CRGBPalette16& operator=( const CRGBPalette16& rhs)
    {
        memmove8( &(entries[0]), &(rhs.entries[0]), sizeof( entries));
        return *this;
    }

    CRGBPalette16( const CHSVPalette16& rhs)
    {
        for( uint8_t i = 0; i < 16; i++) {
    		entries[i] = rhs.entries[i]; // implicit HSV-to-RGB conversion
        }
    }
    CRGBPalette16& operator=( const CHSVPalette16& rhs)
    {
        for( uint8_t i = 0; i < 16; i++) {
    		entries[i] = rhs.entries[i]; // implicit HSV-to-RGB conversion
        }
        return *this;
    }

    CRGBPalette16( const TProgmemRGBPalette16& rhs)
    {
        for( uint8_t i = 0; i < 16; i++) {
            entries[i] =  pgm_read_dword_near( rhs + i);
        }
    }
    CRGBPalette16& operator=( const TProgmemRGBPalette16& rhs)
    {
        for( uint8_t i = 0; i < 16; i++) {
            entries[i] =  pgm_read_dword_near( rhs + i);
        }
        return *this;
    }

    inline CRGB& operator[] (uint8_t x) __attribute__((always_inline))
    {
        return entries[x];
    }
    inline const CRGB& operator[] (uint8_t x) const __attribute__((always_inline))
    {
        return entries[x];
    }

    inline CRGB& operator[] (int x) __attribute__((always_inline))
    {
        return entries[(uint8_t)x];
    }
    inline const CRGB& operator[] (int x) const __attribute__((always_inline))
    {
        return entries[(uint8_t)x];
    }

    operator CRGB*()
    {
        return &(entries[0]);
    }

    CRGBPalette16( const CHSV& c1)
    {
        fill_solid( &(entries[0]), 16, c1);
    }
    CRGBPalette16( const CHSV& c1, const CHSV& c2)
    {
        fill_gradient( &(entries[0]), 16, c1, c2);
    }
    CRGBPalette16( const CHSV& c1, const CHSV& c2, const CHSV& c3)
    {
        fill_gradient( &(entries[0]), 16, c1, c2, c3);
    }
    CRGBPalette16( const CHSV& c1, const CHSV& c2, const CHSV& c3, const CHSV& c4)
    {
        fill_gradient( &(entries[0]), 16, c1, c2, c3, c4);
    }

    CRGBPalette16( const CRGB& c1)
    {
        fill_solid( &(entries[0]), 16, c1);
    }
    CRGBPalette16( const CRGB& c1, const CRGB& c2)
    {
        fill_gradient_RGB( &(entries[0]), 16, c1, c2);
    }
    CRGBPalette16( const CRGB& c1, const CRGB& c2, const CRGB& c3)
    {
        fill_gradient_RGB( &(entries[0]), 16, c1, c2, c3);
    }
    CRGBPalette16( const CRGB& c1, const CRGB& c2, const CRGB& c3, const CRGB& c4)
    {
        fill_gradient_RGB( &(entries[0]), 16, c1, c2, c3, c4);
    }


};

class CRGBPalette256 {
public:
    CRGB entries[256];
    CRGBPalette256() {};
    CRGBPalette256( const CRGB& c00,const CRGB& c01,const CRGB& c02,const CRGB& c03,
                  const CRGB& c04,const CRGB& c05,const CRGB& c06,const CRGB& c07,
                  const CRGB& c08,const CRGB& c09,const CRGB& c10,const CRGB& c11,
                  const CRGB& c12,const CRGB& c13,const CRGB& c14,const CRGB& c15 )
    {
        CRGBPalette16 p16(c00,c01,c02,c03,c04,c05,c06,c07,
                          c08,c09,c10,c11,c12,c13,c14,c15);
        *this = p16;
    };

    CRGBPalette256( const CRGBPalette256& rhs)
    {
        memmove8( &(entries[0]), &(rhs.entries[0]), sizeof( entries));
    }
    CRGBPalette256& operator=( const CRGBPalette256& rhs)
    {
        memmove8( &(entries[0]), &(rhs.entries[0]), sizeof( entries));
        return *this;
    }

    CRGBPalette256( const CHSVPalette256& rhs)
    {
    	for( int i = 0; i < 256; i++) {
	    	entries[i] = rhs.entries[i]; // implicit HSV-to-RGB conversion
    	}
    }
    CRGBPalette256& operator=( const CHSVPalette256& rhs)
    {
    	for( int i = 0; i < 256; i++) {
	    	entries[i] = rhs.entries[i]; // implicit HSV-to-RGB conversion
    	}
        return *this;
    }

    CRGBPalette256( const CRGBPalette16& rhs16)
    {
        UpscalePalette( rhs16, *this);
    }
    CRGBPalette256& operator=( const CRGBPalette16& rhs16)
    {
        UpscalePalette( rhs16, *this);
        return *this;
    }

    CRGBPalette256( const TProgmemRGBPalette16& rhs)
    {
        CRGBPalette16 p16(rhs);
        *this = p16;
    }
    CRGBPalette256& operator=( const TProgmemRGBPalette16& rhs)
    {
        CRGBPalette16 p16(rhs);
        *this = p16;
        return *this;
    }

    inline CRGB& operator[] (uint8_t x) __attribute__((always_inline))
    {
        return entries[x];
    }
    inline const CRGB& operator[] (uint8_t x) const __attribute__((always_inline))
    {
        return entries[x];
    }

    inline CRGB& operator[] (int x) __attribute__((always_inline))
    {
        return entries[(uint8_t)x];
    }
    inline const CRGB& operator[] (int x) const __attribute__((always_inline))
    {
        return entries[(uint8_t)x];
    }

    operator CRGB*()
    {
        return &(entries[0]);
    }

    CRGBPalette256( const CHSV& c1)
    {
        fill_solid( &(entries[0]), 256, c1);
    }
    CRGBPalette256( const CHSV& c1, const CHSV& c2)
    {
        fill_gradient( &(entries[0]), 256, c1, c2);
    }
    CRGBPalette256( const CHSV& c1, const CHSV& c2, const CHSV& c3)
    {
        fill_gradient( &(entries[0]), 256, c1, c2, c3);
    }
    CRGBPalette256( const CHSV& c1, const CHSV& c2, const CHSV& c3, const CHSV& c4)
    {
        fill_gradient( &(entries[0]), 256, c1, c2, c3, c4);
    }

    CRGBPalette256( const CRGB& c1)
    {
        fill_solid( &(entries[0]), 256, c1);
    }
    CRGBPalette256( const CRGB& c1, const CRGB& c2)
    {
        fill_gradient_RGB( &(entries[0]), 256, c1, c2);
    }
    CRGBPalette256( const CRGB& c1, const CRGB& c2, const CRGB& c3)
    {
        fill_gradient_RGB( &(entries[0]), 256, c1, c2, c3);
    }
    CRGBPalette256( const CRGB& c1, const CRGB& c2, const CRGB& c3, const CRGB& c4)
    {
        fill_gradient_RGB( &(entries[0]), 256, c1, c2, c3, c4);
    }

};




typedef enum { NOBLEND=0, BLEND=1 } TBlendType;

CRGB ColorFromPalette( const CRGBPalette16& pal,
                      uint8_t index,
                      uint8_t brightness=255,
                      TBlendType blendType=BLEND);

CRGB ColorFromPalette( const TProgmemRGBPalette16& pal,
                       uint8_t index,
                       uint8_t brightness=255,
                       TBlendType blendType=BLEND);

CRGB ColorFromPalette( const CRGBPalette256& pal,
                       uint8_t index,
                       uint8_t brightness=255,
                       TBlendType blendType=NOBLEND );

CHSV ColorFromPalette( const CHSVPalette16& pal,
                       uint8_t index,
                       uint8_t brightness=255,
                       TBlendType blendType=BLEND);

CHSV ColorFromPalette( const CHSVPalette256& pal,
                       uint8_t index,
                       uint8_t brightness=255,
                       TBlendType blendType=NOBLEND );


// Fill a range of LEDs with a sequece of entryies from a palette
template <typename PALETTE>
void fill_palette(CRGB* L, uint16_t N, uint8_t startIndex, uint8_t incIndex,
                  const PALETTE& pal, uint8_t brightness, TBlendType blendType)
{
    uint8_t colorIndex = startIndex;
    for( uint16_t i = 0; i < N; i++) {
        L[i] = ColorFromPalette( pal, colorIndex, brightness, blendType);
        colorIndex += incIndex;
    }
}

template <typename PALETTE>
void map_data_into_colors_through_palette(
	uint8_t *dataArray, uint16_t dataCount,
	CRGB* targetColorArray,
	const PALETTE& pal,
	uint8_t brightness=255,
	uint8_t opacity=255,
	TBlendType blendType=BLEND)
{
	for( uint16_t i = 0; i < dataCount; i++) {
		uint8_t d = dataArray[i];
		CRGB rgb = ColorFromPalette( pal, d, brightness, blendType);
		if( opacity == 255 ) {
			targetColorArray[i] = rgb;
		} else {
			targetColorArray[i].nscale8( 256 - opacity);
			rgb.nscale8_video( opacity);
			targetColorArray[i] += rgb;
		}
	}
}

// nblendPaletteTowardPalette:
//               Alter one palette by making it slightly more like
//               a 'target palette', used for palette cross-fades.
//
//               It does this by comparing each of the R, G, and B channels
//               of each entry in the current palette to the corresponding
//               entry in the target palette and making small adjustments:
//                 If the Red channel is too low, it will be increased.
//                 If the Red channel is too high, it will be slightly reduced.
//                 ... and likewise for Green and Blue channels.
//
//               Additionally, there are two significant visual improvements
//               to this algorithm implemented here.  First is this:
//                 When increasing a channel, it is stepped up by ONE.
//                 When decreasing a channel, it is stepped down by TWO.
//               Due to the way the eye perceives light, and the way colors
//               are represented in RGB, this produces a more uniform apparent
//               brightness when cross-fading between most palette colors.
//
//               The second visual tweak is limiting the number of changes
//               that will be made to the palette at once.  If all the palette
//               entries are changed at once, it can give a muddled appearance.
//               However, if only a few palette entries are changed at once,
//               you get a visually smoother transition: in the middle of the
//               cross-fade your current palette will actually contain some
//               colors from the old palette, a few blended colors, and some
//               colors from the new palette.
//               The maximum number of possible palette changes per call
//               is 48 (sixteen color entries time three channels each).
//               The default 'maximim number of changes' here is 12, meaning
//               that only approximately a quarter of the palette entries
//               will be changed per call.
void nblendPaletteTowardPalette( CRGBPalette16& currentPalette,
                                CRGBPalette16& targetPalette,
                                uint8_t maxChanges=24);

<<<<<<< HEAD

FASTLED_NAMESPACE_END

=======
///@}
>>>>>>> c0c8f765
#endif<|MERGE_RESOLUTION|>--- conflicted
+++ resolved
@@ -7,13 +7,10 @@
 
 #include "pixeltypes.h"
 
-<<<<<<< HEAD
 FASTLED_NAMESPACE_BEGIN
-=======
 ///@defgroup Colorutils Color utility functions
 ///A variety of functions for working with color, palletes, and leds
 ///@{
->>>>>>> c0c8f765
 
 /// fill_solid -   fill a range of LEDs with a solid color
 ///                Example: fill_solid( leds, NUM_LEDS, CRGB(50,0,200));
@@ -24,10 +21,6 @@
 ///                Example: fill_solid( leds, NUM_LEDS, CRGB(50,0,200));
 void fill_solid( struct CHSV* targetArray, int numToFill,
 				 const struct CHSV& hsvColor);
-<<<<<<< HEAD
-
-=======
->>>>>>> c0c8f765
 
 
 /// fill_rainbow - fill a range of LEDs with a rainbow of colors, at
@@ -36,17 +29,13 @@
                    uint8_t initialhue,
                    uint8_t deltahue = 5);
 
-<<<<<<< HEAD
-=======
 /// fill_rainbow - fill a range of LEDs with a rainbow of colors, at
 ///                full saturation and full value (brightness)
->>>>>>> c0c8f765
 void fill_rainbow( struct CHSV * targetArray, int numToFill,
                    uint8_t initialhue,
                    uint8_t deltahue = 5);
 
 
-<<<<<<< HEAD
 // fill_gradient - fill an array of colors with a smooth HSV gradient
 //                 between two specified HSV colors.
 //                 Since 'hue' is a value around a color wheel,
@@ -70,8 +59,6 @@
 //   computed in HSV space, and then HSV values are converted to RGB
 //   as they're written into the RGB array.
 
-=======
->>>>>>> c0c8f765
 typedef enum { FORWARD_HUES, BACKWARD_HUES, SHORTEST_HUES, LONGEST_HUES } TGradientDirectionCode;
 
 
@@ -920,11 +907,7 @@
                                 CRGBPalette16& targetPalette,
                                 uint8_t maxChanges=24);
 
-<<<<<<< HEAD
-
 FASTLED_NAMESPACE_END
 
-=======
 ///@}
->>>>>>> c0c8f765
 #endif