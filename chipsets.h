--- conflicted
+++ resolved
@@ -300,26 +300,12 @@
 // TM1809 - 312.5ns, 312.5ns, 325ns
 template <uint8_t DATA_PIN, EOrder RGB_ORDER = RGB>
 class TM1809Controller800Khz : public ClocklessController<DATA_PIN, NS(350), NS(350), NS(550), RGB_ORDER> {};
-<<<<<<< HEAD
-#if NO_TIME(320, 320, 550) 
+#if NO_TIME(350, 350, 550) 
 #warning "Not enough clock cycles available for the TM1809"
-=======
-#if NO_TIME(350, 350, 550) 
-#warning "No enough clock cycles available for the TM1809"
->>>>>>> adc78ce9
 #endif
 
 // WS2811 - 400ns, 400ns, 450ns 
 template <uint8_t DATA_PIN, EOrder RGB_ORDER = RGB>
-<<<<<<< HEAD
-class WS2811Controller800Khz : public ClocklessController<DATA_PIN, NS(320), NS(320), NS(550), RGB_ORDER> {};
-
-template <uint8_t DATA_PIN, uint8_t DATA_PIN2, EOrder RGB_ORDER = RGB>
-class WS2811Controller2800Khz : public ClocklessController2<DATA_PIN, DATA_PIN2, NS(320), NS(320), NS(550), RGB_ORDER> {};
-
-#if NO_TIME(320, 320, 550) 
-#warning "Not enough clock cycles available for the WS2811"
-=======
 class WS2811Controller800Khz : public ClocklessController<DATA_PIN, NS(400), NS(400), NS(450), RGB_ORDER> {};
 #if NO_TIME(400, 400, 450) 
 #warning "No enough clock cycles available for the WS2811 (800khz)"
@@ -330,7 +316,6 @@
 class WS2811Controller400Khz : public ClocklessController<DATA_PIN, NS(800), NS(800), NS(900), RGB_ORDER> {};
 #if NO_TIME(800, 800, 900) 
 #warning "No enough clock cycles available for the WS2811 (400Khz)"
->>>>>>> adc78ce9
 #endif
 
 // 750NS, 750NS, 750NS
