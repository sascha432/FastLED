--- conflicted
+++ resolved
@@ -70,26 +70,8 @@
 		mPort = FastPin<DATA_PIN>::port();
 	}
 
-	template <int N>inline static void bitSetFast(register data_ptr_t port, register data_t hi, register data_t lo, register uint8_t b) { 
-		// First cycle
-		SET_HI; 								// 1/2 clock cycle if using out
-		delaycycles<T1 - (_CYCLES(DATA_PIN) + 1)>();					// 1st cycle length minus 1/2 clock for out, 1 clock for sbrs
-		__asm__ __volatile__ ("sbrs %0, %1" :: "r" (b), "M" (N) :); 	// 1 clock for check (+1 if skipping, next op is also 1 clock)
-
-		// Second cycle
-		SET_LO;								// 1/2 clock cycle if using out
-		delaycycles<T2 - _CYCLES(DATA_PIN)>(); 							// 2nd cycle length minus 1/2 clock for out
-
-		// Third cycle
-		SET_LO;								// 1 clock cycle if using out
-		delaycycles<T3 - _CYCLES(DATA_PIN)>();							// 3rd cycle length minus 1 clock for out
-	}
-	
-	#define END_OF_BYTE
-	#define END_OF_LOOP 6 		// loop compare, jump, next uint8_t load
 	template <int N, int ADJ>inline static void bitSetLast(register data_ptr_t port, register data_t hi, register data_t lo, register uint8_t b) { 
 		// First cycle
-<<<<<<< HEAD
 		SET_HI; 							// 1 clock cycle if using out, 2 otherwise
 		delaycycles<T1 - (_CYCLES(DATA_PIN) + 1)>();					// 1st cycle length minus 1 clock for out, 1 clock for sbrs
 		__asm__ __volatile__ ("sbrs %0, %1" :: "r" (b), "M" (N) :); // 1 clock for check (+1 if skipping, next op is also 1 clock)
@@ -97,15 +79,6 @@
 		// Second cycle
 		SET_LO;							// 1/2 clock cycle if using out
 		delaycycles<T2 - _CYCLES(DATA_PIN)>(); 						// 2nd cycle length minus 1/2 clock for out
-=======
-		FastPin<DATA_PIN>::fastset(port, hi); 							// 1 clock cycle if using out, 2 otherwise
-		delaycycles<T1 - (_CYCLES(DATA_PIN))>();					// 1st cycle length minus 1 clock for out, 1 clock for sbrs
-		__asm__ __volatile__ ("sbrs %0, %1" :: "r" (b), "M" (N) :); // 1 clock for check (+1 if skipping, next op is also 1 clock)
-
-		// Second cycle
-		FastPin<DATA_PIN>::fastset(port, lo);							// 1/2 clock cycle if using out
-		delaycycles<T2 - (_CYCLES(DATA_PIN))>(); 						// 2nd cycle length minus 1/2 clock for out
->>>>>>> adc78ce9
 
 		// Third cycle
 		SET_LO;							// 1/2 clock cycle if using out
@@ -124,7 +97,7 @@
 		showRGBInternal<0, false>(nLeds, scale, (const byte*)&data);
 
 		// Adjust the timer
-		long microsTaken = CLKS_TO_MICROS((long)nLeds * 24 * (T1 + T2 + T3));
+		long microsTaken = CLKS_TO_MICROS((long)nLeds * 8 * (T1 + T2 + T3));
 		MS_COUNTER += (microsTaken / 1000);
 		sei();
 		mWait.mark();
@@ -137,7 +110,7 @@
 		showRGBInternal<0, true>(nLeds, scale, (const byte*)rgbdata);
 
 		// Adjust the timer
-		long microsTaken = CLKS_TO_MICROS((long)nLeds * 24 * (T1 + T2 + T3));
+		long microsTaken = CLKS_TO_MICROS((long)nLeds * 8 * (T1 + T2 + T3));
 		MS_COUNTER += (microsTaken / 1000);
 		sei();
 		mWait.mark();
@@ -148,17 +121,145 @@
 		mWait.wait();
 		cli();
 
+		showRGBInternal<1, true>((long)nLeds, scale, (const byte*)rgbdata);
+
+		// Adjust the timer
+		long microsTaken = CLKS_TO_MICROS((long)nLeds * 8 * (T1 + T2 + T3));
+		MS_COUNTER += (microsTaken / 1000);
+		sei();
+		mWait.mark();
+	}
+#endif
+
+	// This method is made static to force making register Y available to use for data on AVR - if the method is non-static, then 
+	// gcc will use register Y for the this pointer.
+	template<int SKIP, bool ADVANCE> static void showRGBInternal(register int nLeds, register uint8_t scale, register const byte *rgbdata) {
+		register byte *data = (byte*)rgbdata;
+		register data_ptr_t port = FastPin<DATA_PIN>::port();
+		nLeds *= (3 + SKIP);
+		register uint8_t *end = data + nLeds; 
+		register data_t hi = FastPin<DATA_PIN>::hival();
+		register data_t lo = FastPin<DATA_PIN>::loval();;
+		*port = lo;
+
+		register uint8_t b;
+
+		b = ADVANCE ? data[SKIP + RGB_BYTE0(RGB_ORDER)] :rgbdata[SKIP + RGB_BYTE0(RGB_ORDER)];
+		b = INLINE_SCALE(b, scale);
+
+		register uint8_t c;
+		register uint8_t d;
+		while(data < end) { 
+			for(register byte x=5; x; x--) {
+				bitSetLast<7, 4>(port, hi, lo, b);
+				b <<= 1;
+			}
+			delaycycles<1>();
+			// Leave an extra 2 clocks for the next byte load
+			bitSetLast<7, 1>(port, hi, lo, b);
+			delaycycles<1>();
+
+			// Leave an extra 4 clocks for the scale
+			bitSetLast<6, 6>(port, hi, lo, b);
+			c = ADVANCE ? data[SKIP + RGB_BYTE1(RGB_ORDER)] :rgbdata[SKIP + RGB_BYTE1(RGB_ORDER)];
+			INLINE_SCALE(c, scale);
+			bitSetLast<5, 1>(port, hi, lo, b);
+			
+			for(register byte x=5; x; x--) {
+				bitSetLast<7, 4>(port, hi, lo, c);
+				c <<= 1;
+			}
+			delaycycles<1>();
+			// Leave an extra 2 clocks for the next byte load
+			bitSetLast<7, 1>(port, hi, lo, c);
+			delaycycles<1>();
+			
+			// Leave an extra 4 clocks for the scale
+			bitSetLast<6, 6>(port, hi, lo, c);
+			d = ADVANCE ? data[SKIP + RGB_BYTE2(RGB_ORDER)] :rgbdata[SKIP + RGB_BYTE2(RGB_ORDER)];
+			INLINE_SCALE(d, scale);
+			bitSetLast<5, 1>(port, hi, lo, c);
+			
+			for(register byte x=5; x; x--) {
+				bitSetLast<7, 4>(port, hi, lo, d);
+				d <<= 1;
+			}
+			delaycycles<1>();
+			// Leave an extra 2 clocks for the next byte load
+			bitSetLast<7, 2>(port, hi, lo, d);
+			data += (SKIP + 3);
+			// Leave an extra 4 clocks for the scale
+			bitSetLast<6, 6>(port, hi, lo, d);
+			b = ADVANCE ? data[SKIP + RGB_BYTE0(RGB_ORDER)] :rgbdata[SKIP + RGB_BYTE0(RGB_ORDER)];
+			INLINE_SCALE(b, scale);
+			bitSetLast<5, 6>(port, hi, lo, d);
+		}
+		cleanup_R1();
+	}
+};
+
+#elif defined(__MK20DX128__)
+template <uint8_t DATA_PIN, int T1, int T2, int T3, EOrder RGB_ORDER = RGB, bool FLIP = false, int WAIT_TIME = 50>
+class ClocklessController : public CLEDController {
+	typedef typename FastPin<DATA_PIN>::port_ptr_t data_ptr_t;
+	typedef typename FastPin<DATA_PIN>::port_t data_t;
+
+	data_t mPinMask;
+	data_ptr_t mPort;
+	CMinWait<WAIT_TIME> mWait;
+public:
+	virtual void init() { 
+		FastPin<DATA_PIN>::setOutput();
+		mPinMask = FastPin<DATA_PIN>::mask();
+		mPort = FastPin<DATA_PIN>::port();
+	}
+
+	virtual void clearLeds(int nLeds) {
+		showColor(CRGB(0, 0, 0), nLeds, 0);
+	}
+
+	// set all the leds on the controller to a given color
+	virtual void showColor(const struct CRGB & data, int nLeds, uint8_t scale = 255) {
+		mWait.wait();
+		cli();
+
+		showRGBInternal<0, false>(nLeds, scale, (const byte*)&data);
+
+		// Adjust the timer
+		long microsTaken = CLKS_TO_MICROS((long)nLeds * 8 * (T1 + T2 + T3));
+		MS_COUNTER += (microsTaken / 1000);
+		sei();
+		mWait.mark();
+	}
+
+	virtual void show(const struct CRGB *rgbdata, int nLeds, uint8_t scale = 255) { 
+		mWait.wait();
+		cli();
+
+		showRGBInternal<0, true>(nLeds, scale, (const byte*)rgbdata);
+
+		// Adjust the timer
+		long microsTaken = CLKS_TO_MICROS((long)nLeds * 8 * (T1 + T2 + T3));
+		MS_COUNTER += (microsTaken / 1000);
+		sei();
+		mWait.mark();
+	}
+
+#ifdef SUPPORT_ARGB
+	virtual void show(const struct CARGB *rgbdata, int nLeds, uint8_t scale = 255) { 
+		mWait.wait();
+		cli();
+
 		showRGBInternal<1, true>(nLeds, scale, (const byte*)rgbdata);
 
 		// Adjust the timer
-		long microsTaken = CLKS_TO_MICROS((long)nLeds * 24 * (T1 + T2 + T3));
-		MS_COUNTER += (microsTaken / 1000);
-		sei();
-		mWait.mark();
-	}
-#endif
-
-#if defined(__MK20DX128__)
+		long microsTaken = CLKS_TO_MICROS((long)nLeds * 8 * (T1 + T2 + T3));
+		MS_COUNTER += (microsTaken / 1000);
+		sei();
+		mWait.mark();
+	}
+#endif
+
 	inline static void write8Bits(register data_ptr_t port, register data_t hi, register data_t lo, register uint32_t & b)  __attribute__ ((always_inline)) {
 		// TODO: hand rig asm version of this method.  The timings are based on adjusting/studying GCC compiler ouptut.  This
 		// will bite me in the ass at some point, I know it.
@@ -180,213 +281,35 @@
 		delaycycles<T2 - 2>(); // 4 cycles, 2 store, store/skip
 		FastPin<DATA_PIN>::fastset(port, lo);
 	}
-#endif
 
 	// This method is made static to force making register Y available to use for data on AVR - if the method is non-static, then 
 	// gcc will use register Y for the this pointer.
 	template<int SKIP, bool ADVANCE> static void showRGBInternal(register int nLeds, register uint8_t scale, register const byte *rgbdata) {
 		register byte *data = (byte*)rgbdata;
+		register data_t mask = FastPin<DATA_PIN>::mask();
 		register data_ptr_t port = FastPin<DATA_PIN>::port();
 		nLeds *= (3 + SKIP);
 		register uint8_t *end = data + nLeds; 
-		register data_t hi = FastPin<DATA_PIN>::hival();
-		register data_t lo = FastPin<DATA_PIN>::loval();;
+		register data_t hi = *port | mask;
+		register data_t lo = *port & ~mask;
 		*port = lo;
 
-<<<<<<< HEAD
-		register uint8_t b;
-
-		b = ADVANCE ? data[SKIP + RGB_BYTE0(RGB_ORDER)] :rgbdata[SKIP + RGB_BYTE0(RGB_ORDER)];
-		b = scale8_LEAVING_R1_DIRTY(b, scale);
-
-		register uint8_t c;
-		register uint8_t d;
-		while(data < end) { 
-			for(register byte x=5; x; x--) {
-				bitSetLast<7, 4>(port, hi, lo, b);
-				b <<= 1;
-			}
-			delaycycles<1>();
-			// Leave an extra 2 clocks for the next byte load
-			bitSetLast<7, 0>(port, hi, lo, b);
-			// Leave an extra 4 clocks for the scale
-			bitSetLast<6, 5>(port, hi, lo, b);
-			c = ADVANCE ? data[SKIP + RGB_BYTE1(RGB_ORDER)] :rgbdata[SKIP + RGB_BYTE1(RGB_ORDER)];
-			c = scale8_LEAVING_R1_DIRTY(c, scale);
-			bitSetLast<5, 1>(port, hi, lo, b);
-			
-			for(register byte x=5; x; x--) {
-				bitSetLast<7, 4>(port, hi, lo, c);
-				c <<= 1;
-			}
-			delaycycles<1>();
-			// Leave an extra 2 clocks for the next byte load
-			bitSetLast<7, 0>(port, hi, lo, c);
-			// Leave an extra 4 clocks for the scale
-			bitSetLast<6, 5>(port, hi, lo, c);
-			d = ADVANCE ? data[SKIP + RGB_BYTE2(RGB_ORDER)] :rgbdata[SKIP + RGB_BYTE2(RGB_ORDER)];
-			d = scale8_LEAVING_R1_DIRTY(d, scale);
-			bitSetLast<5, 1>(port, hi, lo, c);
-			
-			for(register byte x=5; x; x--) {
-				bitSetLast<7, 4>(port, hi, lo, d);
-				d <<= 1;
-			}
-			delaycycles<1>();
-			// Leave an extra 2 clocks for the next byte load
-			bitSetLast<7, 2>(port, hi, lo, d);
-			data += (SKIP + 3);
-			// Leave an extra 4 clocks for the scale
-			bitSetLast<6, 5>(port, hi, lo, d);
-			b = ADVANCE ? data[SKIP + RGB_BYTE0(RGB_ORDER)] :rgbdata[SKIP + RGB_BYTE0(RGB_ORDER)];
-			b = scale8_LEAVING_R1_DIRTY(b, scale);
-			bitSetLast<5, 6>(port, hi, lo, d);
-		}
-		cleanup_R1();
-	}
-};
-
-#elif defined(__MK20DX128__)
-template <uint8_t DATA_PIN, int T1, int T2, int T3, EOrder RGB_ORDER = RGB, bool FLIP = false, int WAIT_TIME = 50>
-class ClocklessController : public CLEDController {
-	typedef typename FastPin<DATA_PIN>::port_ptr_t data_ptr_t;
-	typedef typename FastPin<DATA_PIN>::port_t data_t;
-
-	data_t mPinMask;
-	data_ptr_t mPort;
-	CMinWait<WAIT_TIME> mWait;
-public:
-	virtual void init() { 
-		FastPin<DATA_PIN>::setOutput();
-		mPinMask = FastPin<DATA_PIN>::mask();
-		mPort = FastPin<DATA_PIN>::port();
-	}
-
-	virtual void clearLeds(int nLeds) {
-		showColor(CRGB(0, 0, 0), nLeds, 0);
-	}
-
-	// set all the leds on the controller to a given color
-	virtual void showColor(const struct CRGB & data, int nLeds, uint8_t scale = 255) {
-		mWait.wait();
-		cli();
-
-		showRGBInternal<0, false>(nLeds, scale, (const byte*)&data);
-
-		// Adjust the timer
-		long microsTaken = CLKS_TO_MICROS(nLeds * 8 * (T1 + T2 + T3));
-		MS_COUNTER += (microsTaken / 1000);
-		sei();
-		mWait.mark();
-	}
-
-	virtual void show(const struct CRGB *rgbdata, int nLeds, uint8_t scale = 255) { 
-		mWait.wait();
-		cli();
-
-		showRGBInternal<0, true>(nLeds, scale, (const byte*)rgbdata);
-
-		// Adjust the timer
-		long microsTaken = CLKS_TO_MICROS(nLeds * 8 * (T1 + T2 + T3));
-		MS_COUNTER += (microsTaken / 1000);
-		sei();
-		mWait.mark();
-	}
-
-#ifdef SUPPORT_ARGB
-	virtual void show(const struct CARGB *rgbdata, int nLeds, uint8_t scale = 255) { 
-		mWait.wait();
-		cli();
-
-		showRGBInternal<1, true>(nLeds, scale, (const byte*)rgbdata);
-
-		// Adjust the timer
-		long microsTaken = CLKS_TO_MICROS(nLeds * 8 * (T1 + T2 + T3));
-		MS_COUNTER += (microsTaken / 1000);
-		sei();
-		mWait.mark();
-	}
-#endif
-
-	template<int SKIP, bool ADVANCE> static void showRGBInternal(register int nLeds, register uint8_t scale, register const byte *rgbdata) {
-		register byte *data = (byte*)rgbdata;
-		register data_ptr_t port = FastPin<DATA_PIN>::port();
-		nLeds *= (3 + SKIP);
-		register uint8_t *end = data + nLeds; 
-		register data_t hi = FastPin<DATA_PIN>::hival();
-		register data_t lo = FastPin<DATA_PIN>::loval();;
-		*port = lo;
-
-		register uint32_t b;
-		b = ADVANCE ? data[SKIP + RGB_BYTE0(RGB_ORDER)] :rgbdata[SKIP + RGB_BYTE0(RGB_ORDER)];
-		b = scale8(b, scale);
-		while(data < end) { 
-			// TODO: hand rig asm version of this method.  The timings are based on adjusting/studying GCC compiler ouptut.  This
-			// will bite me in the ass at some point, I know it.
-			for(register uint32_t i = 7; i > 0; i--) { 
-				SET_HI;
-				delaycycles<T1 - 3>(); // 3 cycles - 1 store, 1 test, 1 if
-				if(b & 0x80) { SET_HI; } else { SET_LO; }
-				b <<= 1;
-				delaycycles<T2 - 3>(); // 3 cycles, 1 store, 1 store/skip,  1 shift 
-				SET_LO;
-				delaycycles<T3 - 3>(); // 3 cycles, 1 store, 1 sub, 1 branch backwards
-			}
-			// extra delay because branch is faster falling through
-			delaycycles<1>();
-
-			// 8th bit, interleave loading rest of data
-			SET_HI;
-			delaycycles<T1 - 3>();
-			if(b & 0x80) { SET_HI; } else { SET_LO; }
-			delaycycles<T2 - 2>(); // 4 cycles, 2 store, store/skip
-			SET_LO;
-
-			b = ADVANCE ? data[SKIP + RGB_BYTE1(RGB_ORDER)] :rgbdata[SKIP + RGB_BYTE1(RGB_ORDER)];
-			b = scale8(b, scale);
-=======
-#if defined(__MK20DX128__)
 		register uint32_t b;
 		b = ((ADVANCE)?data:rgbdata)[SKIP + RGB_BYTE0(RGB_ORDER)];
 		b = scale8(b, scale);
 		while(data < end) { 
 			// Write first byte, read next byte
 			write8Bits(port, hi, lo, b);
->>>>>>> adc78ce9
 
 			b = ((ADVANCE)?data:rgbdata)[SKIP + RGB_BYTE1(RGB_ORDER)];
 			INLINE_SCALE(b, scale);
 			delaycycles<T3 - 5>(); // 1 store, 2 load, 1 mul, 1 shift, 
 
-<<<<<<< HEAD
-			for(register uint32_t i = 7; i > 0; i--) { 
-				SET_HI;
-				delaycycles<T1 - 3>(); // 3 cycles - 1 store, 1 test, 1 if
-				if(b & 0x80) { SET_HI; } else { SET_LO; }
-				b <<= 1;
-				delaycycles<T2 - 3>(); // 3 cycles, 1 store, 1 store/skip,  1 shift 
-				SET_LO;
-				delaycycles<T3 - 3>(); // 3 cycles, 1 store, 1 sub, 1 branch backwards
-			}
-			// extra delay because branch is faster falling through
-			delaycycles<1>();
-
-			// 8th bit, interleave loading rest of data
-			SET_HI;
-			delaycycles<T1 - 3>();
-			if(b & 0x80) { SET_HI; } else { SET_LO; }
-			delaycycles<T2 - 2>(); // 4 cycles, 2 store, store/skip
-			SET_LO;
-
-			b = ADVANCE ? data[SKIP + RGB_BYTE2(RGB_ORDER)] :rgbdata[SKIP + RGB_BYTE2(RGB_ORDER)];
-			b = scale8(b, scale);
-=======
 			// Write second byte
 			write8Bits(port, hi, lo, b);
 
 			b = ((ADVANCE)?data:rgbdata)[SKIP + RGB_BYTE2(RGB_ORDER)];
 			INLINE_SCALE(b, scale);
->>>>>>> adc78ce9
 
 			data += 3 + SKIP;
 			if((RGB_ORDER & 0070) == 0) {
@@ -395,35 +318,11 @@
 				delaycycles<T3 - 5>(); // 1 store, 2 load, 1 mul, 1 shift, 
 			}
 
-<<<<<<< HEAD
-			for(register uint32_t i = 7; i > 0; i--) { 
-				SET_HI;
-				delaycycles<T1 - 3>(); // 3 cycles - 1 store, 1 test, 1 if
-				if(b & 0x80) { SET_HI; } else { SET_LO; }
-				b <<= 1;
-				delaycycles<T2 - 3>(); // 3 cycles, 1 store, 1 store/skip,  1 shift 
-				SET_LO;
-				delaycycles<T3 - 3>(); // 3 cycles, 1 store, 1 sub, 1 branch backwards
-			}
-			// extra delay because branch is faster falling through
-			delaycycles<1>();
-
-			// 8th bit, interleave loading rest of data
-			SET_HI;
-			delaycycles<T1 - 3>();
-			if(b & 0x80) { SET_HI; } else { SET_LO; }
-			delaycycles<T2 - 2>(); // 4 cycles, 2 store, store/skip
-			SET_LO;
-
-			b = ADVANCE ? data[SKIP + RGB_BYTE0(RGB_ORDER)] :rgbdata[SKIP + RGB_BYTE0(RGB_ORDER)];
-			b = scale8(b, scale);
-=======
 			// Write third byte
 			write8Bits(port, hi, lo, b);
 
 			b = ((ADVANCE)?data:rgbdata)[SKIP + RGB_BYTE0(RGB_ORDER)];
 			INLINE_SCALE(b, scale);
->>>>>>> adc78ce9
 
 			delaycycles<T3 - 11>(); // 1 store, 2 load (with increment), 1 mul, 1 shift, 1 cmp, 1 branch backwards, 1 movim
 		};
@@ -459,7 +358,7 @@
 		showRGBInternal<0, false>(nLeds, scale, (const byte*)&data);
 
 		// Adjust the timer
-		long microsTaken = CLKS_TO_MICROS(nLeds * 8 * (T1 + T2 + T3));
+		long microsTaken = CLKS_TO_MICROS((long)nLeds * 8 * (T1 + T2 + T3));
 		MS_COUNTER += (microsTaken / 1000);
 		savedClock.restore();
 		sei();
@@ -475,7 +374,7 @@
 		showRGBInternal<0, true>(nLeds, scale, (const byte*)rgbdata);
 
 		// Adjust the timer
-		long microsTaken = CLKS_TO_MICROS(nLeds * 8 * (T1 + T2 + T3));
+		long microsTaken = CLKS_TO_MICROS((long)nLeds * 8 * (T1 + T2 + T3));
 		MS_COUNTER += (microsTaken / 1000);
 		savedClock.restore();
 		sei();
@@ -491,7 +390,7 @@
 		showRGBInternal<1, true>(nLeds, scale, (const byte*)rgbdata);
 
 		// Adjust the timer
-		long microsTaken = CLKS_TO_MICROS(nLeds * 8 * (T1 + T2 + T3));
+		long microsTaken = CLKS_TO_MICROS((long)nLeds * 8 * (T1 + T2 + T3));
 		MS_COUNTER += (microsTaken / 1000);
 		savedClock.restore();
 		sei();
@@ -593,7 +492,6 @@
 				AT_END(*port = 0);
 				b <<= 1;
 			}
-<<<<<<< HEAD
 
 			AT_BIT_START(*port = 1);
 			if(b& 0x80) {} else { AT_MARK(*port = 0); }
@@ -623,67 +521,6 @@
 				AT_END(*port = 0);
 				b <<= 1;
 			}
-=======
-			delaycycles<1>();
-			// Leave an extra 2 clocks for the next byte load
-			bitSetLast<7, 1>(port, hi, lo, b);
-			delaycycles<1>();
-
-			// Leave an extra 4 clocks for the scale
-			bitSetLast<6, 6>(port, hi, lo, b);
-			if(ADVANCE) { 
-				c = data[SKIP + RGB_BYTE1(RGB_ORDER)];
-			} else { 
-				c = rgbdata[SKIP + RGB_BYTE1(RGB_ORDER)];
-				delaycycles<1>();
-			}
-			INLINE_SCALE(c, scale);
-			bitSetLast<5, 1>(port, hi, lo, b);
-			
-			for(register byte x=5; x; x--) {
-				bitSetLast<7, 4>(port, hi, lo, c);
-				c <<= 1;
-			}
-			delaycycles<1>();
-			// Leave an extra 2 clocks for the next byte load
-			bitSetLast<7, 1>(port, hi, lo, c);
-			delaycycles<1>();
-			
-			// Leave an extra 4 clocks for the scale
-			bitSetLast<6, 6>(port, hi, lo, c);
-			if(ADVANCE) { 
-				d = data[SKIP + RGB_BYTE2(RGB_ORDER)];
-			} else { 
-				d = rgbdata[SKIP + RGB_BYTE2(RGB_ORDER)];
-				delaycycles<1>();
-			}
-			INLINE_SCALE(d, scale);
-			bitSetLast<5, 1>(port, hi, lo, c);
-			
-			for(register byte x=5; x; x--) {
-				bitSetLast<7, 4>(port, hi, lo, d);
-				d <<= 1;
-			}
-			delaycycles<1>();
-			// Leave an extra 2 clocks for the next byte load
-			bitSetLast<7, 2>(port, hi, lo, d);
-			data += (SKIP + 3);
-			// Leave an extra 4 clocks for the scale
-			bitSetLast<6, 6>(port, hi, lo, d);
-			if(ADVANCE) { 
-				b = data[SKIP + RGB_BYTE0(RGB_ORDER)];
-			} else { 
-				b = rgbdata[SKIP + RGB_BYTE0(RGB_ORDER)];
-				delaycycles<1>();
-			}
-			INLINE_SCALE(b, scale);
-			bitSetLast<5, 6>(port, hi, lo, d);
-		}
-		cleanup_R1();
-#endif
-#endif
-	}
->>>>>>> adc78ce9
 
 			AT_BIT_START(*port = 1);
 			if(b& 0x80) {} else { AT_MARK(*port = 0); }
